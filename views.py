<<<<<<< HEAD
from fulfillment_api.api_verify import verify_box_api
from fulfillment_api.constants import permissions
from fulfillment_api.errors import BoxError
from fulfillment_api import messages as msg

=======
from flask import Blueprint, current_app, jsonify, request
from fulfillment_api import messages as msg
from fulfillment_api.errors import APIError, BoxError
>>>>>>> 8ae82571
from .helper import (api_packing_algorithm, compare_1000_times,
                     how_many_skus_fit, pre_pack_boxes, space_after_packing)

from ..authentication.login_required import (login_required,
                                             shotput_permission_required)
from ..crossdomain import crossdomain
from ..permissions.decorators import view_requires_team_permission

from flask import Blueprint, current_app, jsonify, request

blueprint = Blueprint('box_packing', __name__)


@blueprint.route('/box_packing_api/basic',
                 methods=['POST', 'OPTIONS'])
@crossdomain(api=True)
@login_required
@verify_box_api
@view_requires_team_permission(permissions.box_packing_read)
def get_best_fit():
    '''
    A non-database calling endpoint which is a simple usage of the box packing
    algorithm which accepts json with skus and a single box.

    Returns:
        'packages': List[Dict[
            skus_packed: Dict[sku, quantity]
            total_weight: float
    '''
    json_data = request.get_json(force=True)
    current_app.log.data(json_data)
    try:
        products_info = json_data['products_info']
        box_info = json_data['box_info']
        options = json_data.get('options', {})
    except KeyError as e:
        current_app.log.error(e)
        return jsonify(error=msg.missing_value_for(e)), 400
    try:
        skus_arrangement = pre_pack_boxes(box_info, products_info, options)
    except BoxError as e:
        current_app.log.error(e)
        return jsonify(error=e.message), 400
    except TypeError as e:
        current_app.log.error(e)
        return jsonify(error='Invalid data in request.'), 400
    except ValueError as e:
        current_app.log.error(e)
        value = e.message.split(' ')[-1]
        return jsonify(error=('Invalid data in request. Check value {}'
                              .format(value))), 400
    except KeyError as e:
        current_app.log.error(e)
        return jsonify(error=msg.missing_value_for(e.message))
    except APIError as e:
        current_app.log.error(e)
        return jsonify(error=e.message), e.status_code
    return jsonify(packages=skus_arrangement)


@blueprint.route('/box_packing_api/remaining_volume',
                 methods=['POST', 'OPTIONS'])
@crossdomain(api=True)
@login_required
@verify_box_api
@view_requires_team_permission(permissions.box_packing_read)
def get_space_after_packing():
    '''
    Non-database calling endpoint which calculates the remaining volume in a
    block after packing. Assumes box and sku are of same units
    Input:
    {
        "box_info": {
            "width": 9,
            "height": 8,
            "length": 5
        },
        "sku_info": {
            "width": 9,
            "height": 8,
            "length": 4
        }
    }
    Output:
    {
        "remaining_dimensional_blocks": [
          {
            "height": 8,
            "length": 9,
            "width": 1
          }
        ],
        "remaining_volume": 72
    }

    '''
    json_data = request.get_json(force=True)
    current_app.log.data(json_data)
    try:
        sku_info = json_data['product_info']
        box_info = json_data['box_info']
        space = space_after_packing(sku_info, box_info)
    except KeyError as e:
        current_app.log.error(e)
        return jsonify(error=msg.missing_value_for(e.message)), 400
    except TypeError as e:
        current_app.log.error(e)
        return jsonify(error=msg.invalid_data), 400
    except BoxError as e:
        current_app.log.error(e)
        return jsonify(error=e.message), 400
    except APIError as e:
        current_app.log.error(e)
        return jsonify(error=e.message), e.status_code
    return jsonify(space)


@blueprint.route('/box_packing_api/capacity', methods=['POST', 'OPTIONS'])
@crossdomain(api=True)
@login_required
@verify_box_api
@view_requires_team_permission(permissions.box_packing_read)
def how_many_fit():
    '''
    non-database hitting endpoint which calculates the capacity of a box
    given a sku size. Assumes dimensional units are the same.
    Same inputs as remaining_volume.
    Outputs:
    {
      "remaining_volume": 72,
      "total_packed": 1
    }
    '''
    json_data = request.get_json(force=True)
    current_app.log.data(json_data)
    try:
        sku_info = json_data['product_info']
        box_info = json_data['box_info']
        max_packed = json_data.get('max_packed')
        return jsonify(how_many_skus_fit(sku_info, box_info, max_packed))
    except KeyError as e:
        current_app.log.error(e)
        return jsonify(error=msg.missing_value_for(e.message)), 400
    except TypeError as e:
        current_app.log.error(e)
        return jsonify(error=msg.invalid_data), 400
    except BoxError as e:
        current_app.log.error(e)
        return jsonify(error=e.message)
    except ValueError as e:
        current_app.log.error(e)
        value = e.message.split(' ')[-1]
        return jsonify(error=('Invalid data in request. Check value {}'
                              .format(value))), 400
    except APIError as e:
        current_app.log.error(e)
        return jsonify(error=e.message), e.status_code


@blueprint.route('/box_packing_api/compare_packing_efficiency',
                 methods=['GET', 'OPTIONS'])
@crossdomain(api=True)
@login_required
@shotput_permission_required
@view_requires_team_permission(permissions.global_god_mode)
def compare_pack():
    '''
    endpoint which can be used to verify the accuracy of
    shotput v pyshipping
    '''
    params = request.args.to_dict()
    current_app.log.data(params)
    trials = params.get('trials')
    return jsonify(compare_1000_times(trials))


@blueprint.route('/box_packing_api/full', methods=['POST', 'OPTIONS'])
@crossdomain(api=True)
@login_required
@verify_box_api
@view_requires_team_permission(permissions.box_packing_read)
def box_packing_api():
    '''
    a full access endpoint to the box algorithm, which accepts boxes and skus
    and returns the best box and the skus arrangement

    Outputs:
        Dict[
           'package_contents': List[Dict[
                packed_prodcuts: Dict[sku, quantity]
                total_weight: float
                box: Dict[
                    weight: float
                    height: float
                    length: float
                    width: float
                    dimension_units: ('inches', 'centimeters', 'feet', 'meters')
                    weight_units: ('grams', 'pounds', 'kilograms', 'onces')
                    name: String
                ]
            ]
        ]
    '''
    json_data = request.get_json(force=True)
    current_app.log.data(json_data)
    try:
        boxes_info = json_data['boxes_info']
        products_info = json_data['products_info']
        options = json_data.get('options', {})
        package_contents = api_packing_algorithm(boxes_info, products_info,
                                                 options)
    except KeyError as e:
        current_app.log.error(e)
        return jsonify(error=msg.missing_value_for(e.message)), 400
    except TypeError as e:
        current_app.log.error(e)
        return jsonify(error=msg.invalid_data), 400
    except BoxError as e:
        current_app.log.error(e)
        return jsonify(error=e.message)
    except ValueError as e:
        current_app.log.error(e)
        value = e.message.split(' ')[-1]
        return jsonify(error=('Invalid data in request. Check value {}'
                              .format(value))), 400
    except APIError as e:
        current_app.log.error(e)
        return jsonify(error=e.message), e.status_code
    return jsonify(package_contents)<|MERGE_RESOLUTION|>--- conflicted
+++ resolved
@@ -1,21 +1,15 @@
-<<<<<<< HEAD
 from fulfillment_api.api_verify import verify_box_api
 from fulfillment_api.constants import permissions
-from fulfillment_api.errors import BoxError
+from fulfillment_api.errors import APIError, BoxError
 from fulfillment_api import messages as msg
-
-=======
-from flask import Blueprint, current_app, jsonify, request
-from fulfillment_api import messages as msg
-from fulfillment_api.errors import APIError, BoxError
->>>>>>> 8ae82571
-from .helper import (api_packing_algorithm, compare_1000_times,
-                     how_many_skus_fit, pre_pack_boxes, space_after_packing)
 
 from ..authentication.login_required import (login_required,
                                              shotput_permission_required)
 from ..crossdomain import crossdomain
 from ..permissions.decorators import view_requires_team_permission
+
+from .helper import (api_packing_algorithm, compare_1000_times,
+                     how_many_skus_fit, pre_pack_boxes, space_after_packing)
 
 from flask import Blueprint, current_app, jsonify, request
 
